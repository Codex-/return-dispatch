{
  "name": "return-dispatch",
  "version": "1.13.0",
  "private": true,
  "description": "Dispatch an action and output the run ID.",
  "main": "lib/main.js",
  "type": "module",
  "scripts": {
    "build": "pnpm run build:types && pnpm run build:bundle",
    "build:bundle": "node ./esbuild.config.mjs",
    "build:types": "tsc",
    "format:check": "prettier --check **/*.ts",
    "format": "pnpm run format:check --write",
    "lint": "eslint --ext \".js,.ts\" .",
    "lint:fix": "pnpm run lint --fix",
    "release": "release-it",
    "test": "vitest",
    "test:coverage": "vitest --coverage"
  },
  "repository": {
    "type": "git",
    "url": "git+https://github.com/Codex-/return-dispatch.git"
  },
  "keywords": [
    "actions",
    "node",
    "setup"
  ],
  "author": "Alex Miller",
  "license": "MIT",
  "dependencies": {
    "@actions/core": "^1.10.1",
    "@actions/github": "^6.0.0",
    "uuid": "^9.0.1"
  },
  "devDependencies": {
<<<<<<< HEAD
    "@types/node": "^20.12.12",
=======
    "@types/node": "^20.14.9",
>>>>>>> 91e2c477
    "@types/uuid": "^9.0.8",
    "@typescript-eslint/eslint-plugin": "^7.14.1",
    "@typescript-eslint/parser": "^7.14.1",
    "@vitest/coverage-v8": "^1.6.0",
    "chalk": "^5.3.0",
<<<<<<< HEAD
    "changelogithub": "^0.13.3",
    "esbuild": "^0.21.2",
=======
    "changelogithub": "^0.13.7",
    "esbuild": "^0.21.5",
>>>>>>> 91e2c477
    "eslint": "^8.57.0",
    "eslint-config-airbnb-typescript": "^18.0.0",
    "eslint-config-prettier": "^9.1.0",
    "eslint-plugin-github": "^5.0.1",
    "eslint-plugin-import": "^2.29.1",
<<<<<<< HEAD
    "prettier": "3.2.5",
    "typescript": "^5.4.5",
    "vitest": "^1.3.1"
=======
    "prettier": "3.3.2",
    "typescript": "^5.5.2",
    "vitest": "^1.6.0"
>>>>>>> 91e2c477
  }
}<|MERGE_RESOLUTION|>--- conflicted
+++ resolved
@@ -34,36 +34,21 @@
     "uuid": "^9.0.1"
   },
   "devDependencies": {
-<<<<<<< HEAD
-    "@types/node": "^20.12.12",
-=======
     "@types/node": "^20.14.9",
->>>>>>> 91e2c477
     "@types/uuid": "^9.0.8",
     "@typescript-eslint/eslint-plugin": "^7.14.1",
     "@typescript-eslint/parser": "^7.14.1",
     "@vitest/coverage-v8": "^1.6.0",
     "chalk": "^5.3.0",
-<<<<<<< HEAD
-    "changelogithub": "^0.13.3",
-    "esbuild": "^0.21.2",
-=======
     "changelogithub": "^0.13.7",
     "esbuild": "^0.21.5",
->>>>>>> 91e2c477
     "eslint": "^8.57.0",
     "eslint-config-airbnb-typescript": "^18.0.0",
     "eslint-config-prettier": "^9.1.0",
     "eslint-plugin-github": "^5.0.1",
     "eslint-plugin-import": "^2.29.1",
-<<<<<<< HEAD
-    "prettier": "3.2.5",
-    "typescript": "^5.4.5",
-    "vitest": "^1.3.1"
-=======
     "prettier": "3.3.2",
     "typescript": "^5.5.2",
     "vitest": "^1.6.0"
->>>>>>> 91e2c477
   }
 }